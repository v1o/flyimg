language: php

services:
  - docker

before_install:
  - docker build -t flyimg .
  - docker run -t -d -i -v $(pwd):/var/www/html --name flyimg flyimg
  - docker exec flyimg composer install

script:
<<<<<<< HEAD
  - docker exec flyimg vendor/bin/phpunit
  - docker exec flyimg vendor/bin/phpcs --standard=PSR2 src/
=======
  - docker exec flyimg ./vendor/bin/phpunit
>>>>>>> 25b63973

notifications:
  email:
    - sadoknet@gmail.com
    - baamenabar@gmail.com<|MERGE_RESOLUTION|>--- conflicted
+++ resolved
@@ -9,12 +9,8 @@
   - docker exec flyimg composer install
 
 script:
-<<<<<<< HEAD
   - docker exec flyimg vendor/bin/phpunit
   - docker exec flyimg vendor/bin/phpcs --standard=PSR2 src/
-=======
-  - docker exec flyimg ./vendor/bin/phpunit
->>>>>>> 25b63973
 
 notifications:
   email:
