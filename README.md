<img alt="Flyimglogo" src="https://raw.githubusercontent.com/flyimg/graphic-assets/master/logo/raster/flyimg-logo-rgb.png" width="300">

# Flyimg

[![Backers on Open Collective](https://opencollective.com/flyimg/backers/badge.svg)](#backers) [![Sponsors on Open Collective](https://opencollective.com/flyimg/sponsors/badge.svg)](#sponsors)
[![Build Status](https://travis-ci.org/flyimg/flyimg.svg?branch=master)](https://travis-ci.org/flyimg/flyimg)
[![Code Climate](https://codeclimate.com/github/flyimg/flyimg/badges/gpa.svg)](https://codeclimate.com/github/flyimg/flyimg)
[![Issue Count](https://codeclimate.com/github/flyimg/flyimg/badges/issue_count.svg)](https://codeclimate.com/github/flyimg/flyimg)
[![Test Coverage](https://codeclimate.com/github/flyimg/flyimg/badges/coverage.svg)](https://codeclimate.com/github/flyimg/flyimg/coverage)
[![SensioLabsInsight](https://insight.sensiolabs.com/projects/89b18390-ac79-4c3e-bf6c-92cd9993e8d3/mini.png)](https://insight.sensiolabs.com/projects/89b18390-ac79-4c3e-bf6c-92cd9993e8d3)

Image resizing, cropping and compression on the fly with the impressive [MozJPEG](http://calendar.perfplanet.com/2014/mozjpeg-3-0) compression algorithm. One Docker container to build your own Cloudinary-like service.

### Fetch an image from anywhere; resize, compress, cache and serve...<small> and serve, and serve, and serve...</small>

You pass the image URL and a set of keys with options, like size or compression. Flyimg will fetch the image, convert it, store it, cache it and serve it. The next time the request comes, it will serve the cached version.

```
<!-- https://www.mozilla.org/media/img/firefox/firefox-256.e2c1fc556816.jpg -->
<img src="https://my.img.service.io/upload/w_333,h_333,q_90/https://www.mozilla.org/media/img/firefox/firefox-256.e2c1fc556816.jpg">
```
# Basic Usage Examples
## Get an image to fill exact dimensions
* Image: `https://m0.cl/t/resize-test_1920.jpg` 
* Width: 300
* Height: 250
* Crop if necesary: `c_1`

http://oi.flyimg.io/upload/w_300,h_250,c_1/https://m0.cl/t/resize-test_1920.jpg

![lago_ranco](http://oi.flyimg.io/upload/w_300,h_250,c_1/https://m0.cl/t/resize-test_1920.jpg)

<<<<<<< HEAD
This will serve the image.

## Get the path to the generated image instead of serving it
Change the first part of the path from `upload` to `path`, like so:

http://oi.flyimg.io/path/w_300,h_250,c_1/https://m0.cl/t/resize-test_1920.jpg will output in the body of the response:


```
http://localhost:8080/uploads/752d2124eef87b3112779618c96468da.jpg
```

## Get an image to fit maximum dimensions
* Image: `https://m0.cl/t/resize-test_1920.jpg` 
* Width: 300
* Height: 250
* Note that we ommit the crop parameter

http://oi.flyimg.io/upload/w_300,h_250/https://m0.cl/t/resize-test_1920.jpg

![lago_ranco](http://oi.flyimg.io/upload/w_300,h_250/https://m0.cl/t/resize-test_1920.jpg)

## Crop to a square and rotate 90 degrees clockwise
* Image: `https://m0.cl/t/resize-test_1920.jpg` 
* Width: 200
* Height: 200
* Crop: `c_1`
* Rotate: 90

http://oi.flyimg.io/upload/w_200,h_200,c_1,r_90/https://m0.cl/t/resize-test_1920.jpg

![lago_ranco](http://oi.flyimg.io/upload/w_200,h_200,c_1,r_90/https://m0.cl/t/resize-test_1920.jpg)


# Installation and setup
=======
Table of Contents
=================

   * [Requirements](#requirements)
   * [Installation [Deployment mode]](#installation-deployment-mode)
   * [Installation [Development Mode]](#installation-development-mode)
      * [Installation](#installation)
         * [with git](#with-git)
         * [with composer](#with-composer)
   * [Testing Flyimg service](#testing-flyimg-service)
   * [How to transform images](#how-to-transform-images)
      * [Options keys](#options-keys)
      * [Default options values](#default-options-values)
   * [Option details](#option-details)
      * [output string](#output-string)
      * [mozjpeg bool](#mozjpeg-bool)
      * [quality int (0-100)](#quality-int-0-100)
      * [width int](#width-int)
      * [height int](#height-int)
      * [Using width AND height](#using-width-and-height)
      * [crop bool](#crop-bool)
      * [gravity string](#gravity-string)
      * [background color (multiple formats)](#background-color-multiple-formats)
      * [strip int](#strip-int)
      * [resize int](#resize-int)
      * [unsharp radiusxsigma{ gain}{ threshold}](#unsharp-radiusxsigmagainthreshold)
      * [filter string](#filter-string)
      * [scale int](#scale-int)
      * [rotate string](#rotate-string)
      * [refresh int](#refresh-int)
      * [Face Crop int](#face-crop-int)
      * [Face Crop Position int](#face-crop-position-int)
      * [Face Blur int](#face-blur-int)
      * [Enable Restricted Domains](#enable-restricted-domains)
      * [Run test](#run-test)
      * [How to Provision the application on](#how-to-provision-the-application-on)
   * [Technology stack](#technology-stack)
      * [Abstract storage with Flysystem](#abstract-storage-with-flysystem)
         * [Using AWS S3 as Storage Provider](#using-aws-s3-as-storage-provider)
   * [Benchmark](#benchmark)
   * [Demo Application running](#demo-application-running)
   * [Roadmap](#roadmap)
   * [Contributors](#contributors)
   * [Backers](#backers)
   * [Sponsors](#sponsors)
   
   
# Requirements
>>>>>>> 035aecfb

You will need to have **Docker** on your machine. Optionally you can use Docker machine to create a virtual environment. We have tested on **Mac**, **Windows** and **Ubuntu**.

# Installation [Deployment mode]

Pull the image

```bash
docker pull flyimg/flyimg-build
```

Start the container

```bash
docker run -itd -p 8080:80 flyimg/flyimg-build
```
Check [how to provision the application](#how-to-provision-the-application-on)

# Installation [Development Mode]

You can spin up your own working server in 10 minutes using the provision scripts for [AWS Elastic Beanstalk](https://github.com/flyimg/Elastic-Beanstalk-provision) or the [DigitalOcean Ubuntu Droplets](https://github.com/flyimg/DigitalOcean-provision) <small>(more environments to come)</small>. For other environments or if you want to tweak and play in your machine before rolling out, read along...

## Installation

You can use `git` or `composer` for the first step. 

### with git

```sh
git clone https://github.com/flyimg/flyimg.git
```
### with composer
Create the project with `composer create` .

```sh
composer create-project flyimg/flyimg
```

**CD into the folder** and to build the docker image by running:

```sh
docker build -t flyimg .
```
This will download and build the main image, It will take a few minutes. If you get some sort of error related to files not found by apt-get or similar, try this same command again.

Then run the container:

```sh
docker run -itd -p 8080:80 -v $(pwd):/var/www/html --name flyimg flyimg
```

For Fish shell users: 

```sh
docker run -itd -p 8080:80 -v $PWD:/var/www/html --name flyimg flyimg
```

The above command will make the Dockerfile run supervisord command which launches 2 processes: **nginx** and **php-fpm** and starts listening on port 8080.

**IMPORTANT!** If you cloned the project, only for the first time, you need to run `composer install` **inside** the container:

```sh
docker exec -it flyimg composer install
```

Again, it will take a few minutes to download the dependencies. Same as before, if you get some errors you should try running `composer install` again.
 

# Testing Flyimg service

You can navigate to your machine's IP in port 8080 (ex: http://127.0.0.1:8080/ ) ; you should get a message saying: **Hello from Flyimg!** and a small homepage of flyimg already working. If you get any errors  at this stage it's most likely that composer has not finished installing or skipped something.

You can test your image resizing service by navigating to: http://127.0.0.1:8080/upload/w_130,h_113,q_90/https://www.mozilla.org/media/img/firefox/firefox-256.e2c1fc556816.jpg

![ff-logo](http://oi.flyimg.io/upload/w_130,h_113,q_90/https://www.mozilla.org/media/img/firefox/firefox-256.e2c1fc556816.jpg)

**It's working!**

This is fetching an image from Mozilla, resizing it, saving it and serving it.

<<<<<<< HEAD
=======

>>>>>>> 035aecfb
# How to transform images

You go to your server URL`http://imgs.kitty.com` and append `/upload/`;  after that you can pass these options below, followed by an underscore and a value `w_250,q_50` Options are separated by coma (configurable to other separator) . 
After the options put the source of your image, it can be relative to your server or absolute: `/https://my.storage.io/imgs/pretty-kitten.jpg`
So to get a pretty kitten at 250 pixels wide, with 50% compression, you would write.
`<img src="http://imgs.kitty.com/upload/w_250,q_50/https://my.storage.io/imgs/pretty-kitten.jpg">`

---

Options keys
-------------

```yml
options_keys:
  moz: mozjpeg
  q: quality
  o: output
  unsh: unsharp
  fc: face-crop
  fcp: face-crop-position
  fb: face-blur
  w: width
  h: height
  c: crop
  bg: background
  st: strip
  rz: resize
  g: gravity
  f: filter
  r: rotate
  sc: scale
  sf: sampling-factor
  rf: refresh
  ett: extent
  par: preserve-aspect-ratio
  pns: preserve-natural-size
  webpl: webp-lossless
```

Default options values
-----------------------

```yml
default_options:
  mozjpeg: 1
  quality: 90
  output: auto
  unsharp: null
  face-crop: 0
  face-crop-position: 0
  face-blur: 0
  width: null
  height: null
  crop: null
  background: null
  strip: 1
  resize: null
  gravity: Center
  filter: Lanczos
  rotate: null
  scale: null
  sampling-factor: 1x1
  refresh: false
  extent: null
  preserve-aspect-ratio: 1
  preserve-natural-size: 1
  webp-lossless: 0
```

# Option details
Most of these options are ImageMagick flags, many can get pretty advanced, use the [ImageMagick docs](http://www.imagemagick.org/script/command-line-options.php). 
We put a lot of defaults in place to prevent distortion, bad quality, weird cropping and unwanted paddings.

### output `string`
**default: auto** : Output format requested, for example you can force the output as jpeg file in case of source file is png.

**example:`o_auto`,`o_png`,`o_webp`,`o_jpeg`,`o_jpg`** 


### mozjpeg `bool`
**default: 1** : Use moz-jpeg compression library, if `false` it fallback to the default ImageMagick compression algorithm.

**example:`moz_0`** 


### quality `int` (0-100)
**default: 90** : Sets the compression level for the output image. Your best results will be between **70** and **95**.

**example:`q_100`,`q_75`,...** 

`q_30`  :  `http://oi.flyimg.io/upload/q_30/https://raw.githubusercontent.com/flyimg/flyimg/master/web/Rovinj-Croatia.jpg` 

[![q_30](http://oi.flyimg.io/upload/q_30/https://raw.githubusercontent.com/flyimg/flyimg/master/web/Rovinj-Croatia.jpg)](http://oi.flyimg.io/upload/q_30/https://raw.githubusercontent.com/flyimg/flyimg/master/web/Rovinj-Croatia.jpg)


`q_100`  :  `http://oi.flyimg.io/upload/q_100/https://raw.githubusercontent.com/flyimg/flyimg/master/web/Rovinj-Croatia.jpg`

[![q_100](http://oi.flyimg.io/upload/q_100/https://raw.githubusercontent.com/flyimg/flyimg/master/web/Rovinj-Croatia.jpg)](http://oi.flyimg.io/upload/q_100/https://raw.githubusercontent.com/flyimg/flyimg/master/web/Rovinj-Croatia.jpg)


### width `int`
**default: null** : Sets the target width of the image. If not set, width will be calculated in order to keep aspect ratio.

**example:`w_100`** 

`w_100` :   `http://oi.flyimg.io/upload/w_100/https://raw.githubusercontent.com/flyimg/flyimg/master/web/Rovinj-Croatia.jpg`

[![w_100](http://oi.flyimg.io/upload/w_100/https://raw.githubusercontent.com/flyimg/flyimg/master/web/Rovinj-Croatia.jpg)](http://oi.flyimg.io/upload/w_100/https://raw.githubusercontent.com/flyimg/flyimg/master/web/Rovinj-Croatia.jpg)

### height `int`
**default: null** : Sets the target height of the image. If not set, height will be calculated in order to keep aspect ratio.

**example:`h_100`** 

`h_100`  : `http://oi.flyimg.io/upload/h_100/https://raw.githubusercontent.com/flyimg/flyimg/master/web/Rovinj-Croatia.jpg`
 
[![h_100](http://oi.flyimg.io/upload/h_100/https://raw.githubusercontent.com/flyimg/flyimg/master/web/Rovinj-Croatia.jpg)](http://oi.flyimg.io/upload/h_100/https://raw.githubusercontent.com/flyimg/flyimg/master/web/Rovinj-Croatia.jpg)

### Using width AND height

**example:`h_300,w_300`** 
By default setting width and height together, works like defining a rectangle that will define a **max-width** and **max-height** and the image will scale propotionally to fit that area without cropping.
<!-- in the future put example images here-->

By default; width, height, or both will **not scale up** an image that is smaller than the defined dimensions.
<!-- in the future put example images here-->

`h_300,w_300` : `http://oi.flyimg.io/upload/h_300,w_300/https://raw.githubusercontent.com/flyimg/flyimg/master/web/Rovinj-Croatia.jpg`

[![h_300,w_300](http://oi.flyimg.io/upload/h_300,w_300/https://raw.githubusercontent.com/flyimg/flyimg/master/web/Rovinj-Croatia.jpg)](http://oi.flyimg.io/upload/h_300,w_300/https://raw.githubusercontent.com/flyimg/flyimg/master/web/Rovinj-Croatia.jpg)

### crop `bool` 
**default: false** : When both width and height are set, this allows the image to be cropped so it fills the **width x height** area.

**example:`c_1`** 

`c_1,h_400,w_400` : `http://oi.flyimg.io/upload/c_1,h_400,w_400/https://raw.githubusercontent.com/flyimg/flyimg/master/web/Rovinj-Croatia.jpg`

[![c_1,h_400,w_400](http://oi.flyimg.io/upload/c_1,h_400,w_400/https://raw.githubusercontent.com/flyimg/flyimg/master/web/Rovinj-Croatia.jpg)](http://oi.flyimg.io/upload/c_1,h_400,w_400/https://raw.githubusercontent.com/flyimg/flyimg/master/web/Rovinj-Croatia.jpg)


### gravity `string`
**default: Center** : When crop is applied, changing the gravity will define which part of the image is kept inside the crop area.
The basic options are: `NorthWest`, `North`, `NorthEast`, `West`, `Center`, `East`, `SouthWest`, `South`, `SouthEast`.

**example:`g_West`** 

```sh
   [...] -gravity NorthWest ...

```

### background `color` (multiple formats) 
**default: white** : Sets the background of the canvas for the cases where padding is added to the images. It supports hex, css color names, rgb. 
Only css color names are supported without quotation marks.
For the hex code, the hash `#` character should be replaced by `%23` 

**example:`bg_red`,`bg_%23ff4455`,`bg_rgb(255,120,100)`,...** 

```sh
  [...] -background red ...
  [...] -background "#ff4455" -> "%23ff4455"
  [...] -background "rgb(255,120,100)" ...
```

`http://oi.flyimg.io/upload/r_45,w_400,h_400,bg_red/https://raw.githubusercontent.com/flyimg/flyimg/master/web/Rovinj-Croatia.jpg`

[![bg_red](http://oi.flyimg.io/upload/r_45,w_400,h_400,bg_red/https://raw.githubusercontent.com/flyimg/flyimg/master/web/Rovinj-Croatia.jpg)](http://oi.flyimg.io/upload/r_45,w_400,h_400,bg_red/https://raw.githubusercontent.com/flyimg/flyimg/master/web/Rovinj-Croatia.jpg)

### strip `int`
**default: 1** : removes exif data and additional color profile. Leaving your image with the default sRGB color profile.

**example:`st_1`** 

### resize `int`
**default: null** : The alternative resizing method to -thumbnail.

**example:`rz_1`** 

### unsharp `radiusxsigma{+gain}{+threshold}` 
**default: null** : Sharpens an image with a convolved Gausian operator. A good example `0.25x0.25+8+0.065`.

**example:`unsh_0.25x0.25+8+0.065`** 

```sh
   [...] -unsharp 0.25x0.25+8+0.065 ...
```

### filter `string`
**default: Lanczos** : Resizing algorithm, Triangle is a smoother lighter option

**example:`f_Triangle`** 

```sh
   [...] -filter Triangle
```

### scale `int`
**default: null** : The "-scale" resize operator is a simplified, faster form of the resize command. Useful for fast exact scaling of pixels.

**example:`sc_1`** 


### rotate `string`
**default: null** : Apply image rotation (using shear operations) to the image. 

**example: `r_90`, `r_-180`,...**

`r_45` :  `http://oi.flyimg.io/upload/r_-45,w_400,h_400/https://raw.githubusercontent.com/flyimg/flyimg/master/web/Rovinj-Croatia.jpg`

[![r_45](http://oi.flyimg.io/upload/r_-45,w_400,h_400/https://raw.githubusercontent.com/flyimg/flyimg/master/web/Rovinj-Croatia.jpg)](http://oi.flyimg.io/upload/r_-45,w_400,h_400/https://raw.githubusercontent.com/flyimg/flyimg/master/web/Rovinj-Croatia.jpg)

 
### refresh `int`
**default: false** : Refresh will delete the local cached copy of the file requested and will generate the image again. 
Also it will send headers with the command done on the image + info returned by the command identity from IM.

**example:`rf_1`** 

 
### Face Crop `int`
**default: false** : Using [facedetect](https://github.com/wavexx/facedetect) repository to detect faces and passe the coordinates to ImageMagick to crop.

**example:`fc_1`** 

`fc_1` :  `http://oi.flyimg.io/upload/fc_1/http://facedetection.jaysalvat.com/img/faces.jpg`

[![fc_1](http://oi.flyimg.io/upload/fc_1/http://facedetection.jaysalvat.com/img/faces.jpg)](http://oi.flyimg.io/upload/fc_1/http://facedetection.jaysalvat.com/img/faces.jpg)

 
### Face Crop Position `int`
**default: false** : When using the Face crop option and when the image contain more than one face, you can specify which one you want get cropped

**example:`fcp_1`,`fcp_0`,...** 

`fcp_2` : `http://oi.flyimg.io/upload/fc_1,fcp_2/http://facedetection.jaysalvat.com/img/faces.jpg`

[![fcp_2](http://oi.flyimg.io/upload/fc_1,fcp_2/http://facedetection.jaysalvat.com/img/faces.jpg)](http://oi.flyimg.io/upload/fc_1,fcp_2/http://facedetection.jaysalvat.com/img/faces.jpg)

 
### Face Blur `int`
**default: false** : Apply blur effect on faces in a given image

**example:`fb_1`** 

`fb_1`  : `http://oi.flyimg.io/upload/fb_1/http://facedetection.jaysalvat.com/img/faces.jpg`

[![fb_1](http://oi.flyimg.io/upload/fb_1/http://facedetection.jaysalvat.com/img/faces.jpg)](http://oi.flyimg.io/upload/fb_1/http://facedetection.jaysalvat.com/img/faces.jpg)


<<<<<<< HEAD
## Enable Restricted Domains:
=======
Enable Restricted Domains
--------------------------
>>>>>>> 035aecfb

Restricted domains disabled by default. This means that you can fetch a resource from any URL. To enable the domain restriction, change in config/parameters.yml 

```yml
restricted_domains: true
```

After enabling, you need to put the white listed domains

```yml
whitelist_domains:
    - www.domain-1.org
    - www.domain-2.org
```

<<<<<<< HEAD
## Run test:
=======
Run test:
-----

>>>>>>> 035aecfb
```sh
docker exec flyimg vendor/bin/phpunit
```

<<<<<<< HEAD
## How to Provision the application on:
=======
Generate Html Code Coverage
```sh
docker exec flyimg vendor/bin/phpunit --coverage-html build/html
```

How to Provision the application on
-----------------------------------
>>>>>>> 035aecfb
- [DigitalOcean](https://github.com/flyimg/DigitalOcean-provision)
- [AWS Elastic-Beanstalk](https://github.com/flyimg/Elastic-Beanstalk-provision)

# Technology stack

* Server: nginx
* Application:  [Silex](http://silex.sensiolabs.org/) , a PHP microframework.
* Image manipulation: ImageMagik
* JPEG encoder: MozJpeg
* Storage: [Flysystem](http://flysystem.thephpleague.com/)
* Containerisation:  Docker

## Abstract storage with Flysystem

Storage files based on [Flysystem](http://flysystem.thephpleague.com/) which is `a filesystem abstraction allows you to easily swap out a local filesystem for a remote one. Technical debt is reduced as is the chance of vendor lock-in.`

Default storage is Local, but you can use other Adapters like AWS S3, Azure, FTP, Dropbox, ... 

<<<<<<< HEAD
Currently, only the **local** and **S3** are implemented as Storage Provider in Flyimg application, but you can add your specific one easily in `src/Core/Provider/StorageProvider.php`. Check an [example for AWS S3 here](https://github.com/flyimg/flyimg/blob/master/docs/application-options.md#using-aws-s3-as-storage-provider).
=======
Currently, only the local and S3 are implemented as Storage Provider in Flyimg application, but you can add your specific one easily in `src/Core/Provider/StorageProvider.php` 

### Using AWS S3 as Storage Provider

in parameters.yml change the `storage_system` option from local to s3, and fill in the aws_s3 options :

```yml
storage_system: s3

aws_s3:
  access_id: "s3-access-id"
  secret_key: "s3-secret-id"
  region: "s3-region"
  bucket_name: "s3-bucket-name"
```
>>>>>>> 035aecfb

# Benchmark

See [benchmark.sh](https://github.com/flyimg/flyimg/blob/master/benchmark.sh) for more details
Requires: Vegeta [http://github.com/tsenart/vegeta](http://github.com/tsenart/vegeta)

```
Crop http://localhost:8080/upload/w_200,h_200,c_1/Rovinj-Croatia.jpg
Requests      [total, rate]            500, 50.10
Duration      [total, attack, wait]    9.991377689s, 9.97999997s, 11.377719ms
Latencies     [mean, 50, 95, 99, max]  19.402096ms, 12.844271ms, 54.65001ms, 96.276948ms, 135.597203ms
Bytes In      [total, mean]            5337500, 10675.00
Bytes Out     [total, mean]            0, 0.00
Success       [ratio]                  100.00%
Status Codes  [code:count]             200:500

Resize http://localhost:8080/upload/w_200,h_200,rz_1/Rovinj-Croatia.jpg
Requests      [total, rate]            500, 50.10
Duration      [total, attack, wait]    9.992435445s, 9.979999871s, 12.435574ms
Latencies     [mean, 50, 95, 99, max]  16.676093ms, 12.376525ms, 49.676187ms, 97.354697ms, 127.14737ms
Bytes In      [total, mean]            3879500, 7759.00
Bytes Out     [total, mean]            0, 0.00
Success       [ratio]                  100.00%
Status Codes  [code:count]             200:500

Rotate http://localhost:8080/upload/r_-45,w_400,h_400/Rovinj-Croatia.jpg
Requests      [total, rate]            500, 50.10
Duration      [total, attack, wait]    9.992650741s, 9.979999937s, 12.650804ms
Latencies     [mean, 50, 95, 99, max]  13.634143ms, 11.587252ms, 26.873827ms, 50.446923ms, 68.222253ms
Bytes In      [total, mean]            17609000, 35218.00
Bytes Out     [total, mean]            0, 0.00
Success       [ratio]                  100.00%
Status Codes  [code:count]             200:500
```

# Demo Application running

[http://oi.flyimg.io](http://oi.flyimg.io)

![resize-test](http://oi.flyimg.io/upload/w_300,h_250,c_1/https://m0.cl/t/resize-test_1920.jpg)


# Roadmap

- [x] Benchmark the application.
- [ ] Decouple the core logic from Silex in order to make it portable.
- [ ] Test it with couple of frameworks, Phalcon Php is a good candidate.
- [ ] Add overlays functionality (Text on top of the image)
- [ ] Storage auto-mapping
- [ ] Add support for FLIFF, BPG and JPEG2000

# Contributors

This project exists thanks to all the people who contribute.
<a href="graphs/contributors"><img src="https://opencollective.com/flyimg/contributors.svg?width=890" /></a>


# Backers

Thank you to all our backers! [[Become a backer](https://opencollective.com/flyimg#backer)]

<a href="https://opencollective.com/flyimg#backers" target="_blank"><img src="https://opencollective.com/flyimg/backers.svg?width=890"></a>


# Sponsors

Thank you to all our sponsors! (please ask your company to also support this open source project by [becoming a sponsor](https://opencollective.com/flyimg#sponsor))

<a href="https://opencollective.com/flyimg/sponsor/0/website" target="_blank"><img src="https://opencollective.com/flyimg/sponsor/0/avatar.svg"></a>
<a href="https://opencollective.com/flyimg/sponsor/1/website" target="_blank"><img src="https://opencollective.com/flyimg/sponsor/1/avatar.svg"></a>
<a href="https://opencollective.com/flyimg/sponsor/2/website" target="_blank"><img src="https://opencollective.com/flyimg/sponsor/2/avatar.svg"></a>
<a href="https://opencollective.com/flyimg/sponsor/3/website" target="_blank"><img src="https://opencollective.com/flyimg/sponsor/3/avatar.svg"></a>
<a href="https://opencollective.com/flyimg/sponsor/4/website" target="_blank"><img src="https://opencollective.com/flyimg/sponsor/4/avatar.svg"></a>
<a href="https://opencollective.com/flyimg/sponsor/5/website" target="_blank"><img src="https://opencollective.com/flyimg/sponsor/5/avatar.svg"></a>
<a href="https://opencollective.com/flyimg/sponsor/6/website" target="_blank"><img src="https://opencollective.com/flyimg/sponsor/6/avatar.svg"></a>
<a href="https://opencollective.com/flyimg/sponsor/7/website" target="_blank"><img src="https://opencollective.com/flyimg/sponsor/7/avatar.svg"></a>
<a href="https://opencollective.com/flyimg/sponsor/8/website" target="_blank"><img src="https://opencollective.com/flyimg/sponsor/8/avatar.svg"></a>
<a href="https://opencollective.com/flyimg/sponsor/9/website" target="_blank"><img src="https://opencollective.com/flyimg/sponsor/9/avatar.svg"></a>



Licence: MIT


Enjoy your Flyimaging!<|MERGE_RESOLUTION|>--- conflicted
+++ resolved
@@ -30,7 +30,6 @@
 
 ![lago_ranco](http://oi.flyimg.io/upload/w_300,h_250,c_1/https://m0.cl/t/resize-test_1920.jpg)
 
-<<<<<<< HEAD
 This will serve the image.
 
 ## Get the path to the generated image instead of serving it
@@ -65,10 +64,7 @@
 ![lago_ranco](http://oi.flyimg.io/upload/w_200,h_200,c_1,r_90/https://m0.cl/t/resize-test_1920.jpg)
 
 
-# Installation and setup
-=======
-Table of Contents
-=================
+# Table of Contents
 
    * [Requirements](#requirements)
    * [Installation [Deployment mode]](#installation-deployment-mode)
@@ -115,13 +111,12 @@
    
    
 # Requirements
->>>>>>> 035aecfb
 
 You will need to have **Docker** on your machine. Optionally you can use Docker machine to create a virtual environment. We have tested on **Mac**, **Windows** and **Ubuntu**.
 
 # Installation [Deployment mode]
 
-Pull the image
+Pull the docker image
 
 ```bash
 docker pull flyimg/flyimg-build
@@ -196,10 +191,7 @@
 
 This is fetching an image from Mozilla, resizing it, saving it and serving it.
 
-<<<<<<< HEAD
-=======
-
->>>>>>> 035aecfb
+
 # How to transform images
 
 You go to your server URL`http://imgs.kitty.com` and append `/upload/`;  after that you can pass these options below, followed by an underscore and a value `w_250,q_50` Options are separated by coma (configurable to other separator) . 
@@ -450,12 +442,7 @@
 [![fb_1](http://oi.flyimg.io/upload/fb_1/http://facedetection.jaysalvat.com/img/faces.jpg)](http://oi.flyimg.io/upload/fb_1/http://facedetection.jaysalvat.com/img/faces.jpg)
 
 
-<<<<<<< HEAD
 ## Enable Restricted Domains:
-=======
-Enable Restricted Domains
---------------------------
->>>>>>> 035aecfb
 
 Restricted domains disabled by default. This means that you can fetch a resource from any URL. To enable the domain restriction, change in config/parameters.yml 
 
@@ -471,28 +458,19 @@
     - www.domain-2.org
 ```
 
-<<<<<<< HEAD
 ## Run test:
-=======
-Run test:
------
-
->>>>>>> 035aecfb
+
 ```sh
 docker exec flyimg vendor/bin/phpunit
 ```
 
-<<<<<<< HEAD
+Generate Html Code Coverage
+```sh
+docker exec flyimg vendor/bin/phpunit --coverage-html build/html
+```
+
 ## How to Provision the application on:
-=======
-Generate Html Code Coverage
-```sh
-docker exec flyimg vendor/bin/phpunit --coverage-html build/html
-```
-
-How to Provision the application on
------------------------------------
->>>>>>> 035aecfb
+
 - [DigitalOcean](https://github.com/flyimg/DigitalOcean-provision)
 - [AWS Elastic-Beanstalk](https://github.com/flyimg/Elastic-Beanstalk-provision)
 
@@ -511,25 +489,7 @@
 
 Default storage is Local, but you can use other Adapters like AWS S3, Azure, FTP, Dropbox, ... 
 
-<<<<<<< HEAD
 Currently, only the **local** and **S3** are implemented as Storage Provider in Flyimg application, but you can add your specific one easily in `src/Core/Provider/StorageProvider.php`. Check an [example for AWS S3 here](https://github.com/flyimg/flyimg/blob/master/docs/application-options.md#using-aws-s3-as-storage-provider).
-=======
-Currently, only the local and S3 are implemented as Storage Provider in Flyimg application, but you can add your specific one easily in `src/Core/Provider/StorageProvider.php` 
-
-### Using AWS S3 as Storage Provider
-
-in parameters.yml change the `storage_system` option from local to s3, and fill in the aws_s3 options :
-
-```yml
-storage_system: s3
-
-aws_s3:
-  access_id: "s3-access-id"
-  secret_key: "s3-secret-id"
-  region: "s3-region"
-  bucket_name: "s3-bucket-name"
-```
->>>>>>> 035aecfb
 
 # Benchmark
 
